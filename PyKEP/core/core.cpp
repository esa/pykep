--- conflicted
+++ resolved
@@ -97,7 +97,6 @@
                                    kep_toolbox::array3D(v), double(m));
 }
 
-<<<<<<< HEAD
 static inline tuple propagate_taylor_disturbance_wrapper(const kep_toolbox::array3D &r0, const kep_toolbox::array3D &v0, const double &m0, const kep_toolbox::array3D &thrust, const kep_toolbox::array3D &disturbance, const double &t, const double &mu, const double &veff, const int &log10tolerance, const int &log10rtolerance)
 {
 	kep_toolbox::array3D r(r0), v(v0);
@@ -106,13 +105,6 @@
 	return boost::python::make_tuple(kep_toolbox::array3D(r),kep_toolbox::array3D(v),double(m));
 }
 
-static inline tuple propagate_taylor_J2_wrapper(const kep_toolbox::array3D &r0, const kep_toolbox::array3D &v0, const double &m0, const kep_toolbox::array3D &u, const double &t, const double &mu, const double &veff, const double& J2RG2, const int &log10tolerance, const int &log10rtolerance)
-{
-	kep_toolbox::array3D r(r0), v(v0);
-	double m(m0);
-	kep_toolbox::propagate_taylor_J2(r,v,m,u,t,mu,veff,J2RG2,log10tolerance,log10rtolerance);
-	return boost::python::make_tuple(kep_toolbox::array3D(r),kep_toolbox::array3D(v),double(m));
-=======
 static inline tuple propagate_taylor_J2_wrapper(
     const kep_toolbox::array3D &r0, const kep_toolbox::array3D &v0,
     const double &m0, const kep_toolbox::array3D &u, const double &t,
@@ -124,7 +116,6 @@
                                    log10tolerance, log10rtolerance);
   return boost::python::make_tuple(kep_toolbox::array3D(r),
                                    kep_toolbox::array3D(v), double(m));
->>>>>>> 0a10353c
 }
 
 static inline tuple propagate_taylor_s_wrapper(
@@ -214,428 +205,6 @@
 typedef std::array<double, 11> array11D;
 
 BOOST_PYTHON_MODULE(_core) {
-<<<<<<< HEAD
-	// Disable docstring c++ signature to allow sphinx autodoc to work properly
-	docstring_options doc_options;
-	doc_options.disable_signatures();
-
-	//Register std converters to python lists if not already registered by some other module
-	PYKEP_REGISTER_CONVERTER(std::vector<double >, variable_capacity_policy)
-	PYKEP_REGISTER_CONVERTER(kep_toolbox::array3D,fixed_size_policy)
-	PYKEP_REGISTER_CONVERTER(kep_toolbox::array6D,fixed_size_policy)
-	PYKEP_REGISTER_CONVERTER(kep_toolbox::array7D,fixed_size_policy)
-	PYKEP_REGISTER_CONVERTER(array8D,fixed_size_policy)
-	PYKEP_REGISTER_CONVERTER(array11D,fixed_size_policy)
-	PYKEP_REGISTER_CONVERTER(std::vector<kep_toolbox::array3D>, variable_capacity_policy)
-	PYKEP_REGISTER_CONVERTER(std::vector<array8D>, variable_capacity_policy)
-	PYKEP_REGISTER_CONVERTER(std::vector<array11D>,variable_capacity_policy)
-
-	// Expose the astrodynamical constants.
-	EXPOSE_CONSTANT(AU);
-	EXPOSE_CONSTANT(JR);
-	EXPOSE_CONSTANT(MU_SUN);
-	EXPOSE_CONSTANT(MU_EARTH);
-	EXPOSE_CONSTANT(EARTH_VELOCITY);
-	EXPOSE_CONSTANT(EARTH_J2);
-	EXPOSE_CONSTANT(EARTH_RADIUS);
-	EXPOSE_CONSTANT(DEG2RAD);
-	EXPOSE_CONSTANT(RAD2DEG);
-	EXPOSE_CONSTANT(DAY2SEC);
-	EXPOSE_CONSTANT(SEC2DAY);
-	EXPOSE_CONSTANT(DAY2YEAR);
-	EXPOSE_CONSTANT(G0);
-
-	// Exposing enums
-	enum_<kep_toolbox::epoch::type>("_epoch_type",
-			"Defines a julian date type exposing the corresponding c++ enum\n\n"
-			"One of\n\n"
-			"* PyKEP.epoch.epoch_type.JD\n"
-			"* PyKEP.epoch.epoch_type.MJD\n"
-			"* PyKEP.epoch.epoch_type.MJD2000\n"
-		)
-		.value("MJD", kep_toolbox::epoch::MJD)
-		.value("MJD2000", kep_toolbox::epoch::MJD2000)
-		.value("JD", kep_toolbox::epoch::JD);
-
-	// Epoch class
-	class_<kep_toolbox::epoch>("epoch","Represents a precise point in time. The boost::posix_time_ptime classes are used to handle the conversion to and from string",
-		init<optional<const double &, kep_toolbox::epoch::type> >())
-		.add_property("jd",&kep_toolbox::epoch::jd,
-			"Returns the Julian Date\n\n"
-			"Example::\n\n"
-			"  jd = e.jd"
-		)
-		.add_property("mjd",&kep_toolbox::epoch::mjd,
-			"Returns the Modified Julian Date\n\n"
-			"Example::\n\n"
-			"  jd = e.mjd"
-		)
-		.add_property("mjd2000",&kep_toolbox::epoch::mjd2000,
-			"Returns the Modifeid Julian Date 2000\n\n"
-			"Example::\n\n"
-			"  jd = e.mjd2000"
-		)
-		.def(repr(self))
-		.def_pickle(python_class_pickle_suite<kep_toolbox::epoch>());
-
-	// Epoch constructors helpers
-	def("epoch_from_string",&kep_toolbox::epoch_from_string,
-		"PyKEP.epoch_from_string(s)\n\n"
-		"- s: string containing a date in the format 'YYYY-MM-DD HH:MM:SS'"
-		"Returns a :py:class:`PyKEP.epoch` object constructed from a from a delimited string containing a date."
-		"Excess digits in fractional seconds will be dropped. Ex: '1:02:03.123456999' => '1:02:03.123456'."
-		"This behavior depends on the precision defined in astro_constant.h used to compile.\n\n"
-		"NOTE: The function is based on the corresponding `boost date_time library function <http://www.boost.org/doc/libs/1_44_0/doc/html/date_time/posix_time.html#ptime_from_string>`_\n\n"
-		"Example::\n\n"
-		"  e = PyKEP.epoch_from_string('2002-01-20 23:59:54.003')"
-	);
-
-	def("epoch_from_iso_string",&kep_toolbox::epoch_from_iso_string,
-			"PyKEP.epoch_from_iso_string(s)\n\n"
-		"- s: string containing a date in the iso format 'YYYYMMDDTHHMMSS'"
-		"Returns a :py:class:`PyKEP.epoch` object constructed from a from a non delimited iso form string containing a date.\n\n"
-		"NOTE: The function is based on the corresponding `boost date_time library function <http://www.boost.org/doc/libs/1_44_0/doc/html/date_time/posix_time.html#ptime_from_string>`_\n\n"
-		"Example::\n\n"
-		"  e = PyKEP.epoch_from_iso_string('20020120T235954')"
-	);
-
-	// Lambert.
-	class_<kep_toolbox::lambert_problem>("lambert_problem","Represents a multiple revolution Lambert's problem",
-		init<optional<const kep_toolbox::array3D &, const kep_toolbox::array3D &, const double &, const double &, const int &, const int&> >(
-			"lambert_problem(r1, r2, t [, mu = 1, cw = False, multi_revs = 5])\n\n"
-			"- r1: starting position (x1,y1,z1)\n"
-			"- r2: 3D final position (x2,y2,z2)\n"
-			"- t: time of flight\n"
-			"- mu: gravitational parameter (default is 1)\n"
-			"- cw: True for retrograde motion (clockwise), False if counter-clock wise (default is False)\n"
-			"- multi_revs: Maximum number of multirevs to be computed (default is 5)\n\n"
-			".. note::\n"
-			"   Units need to be consistent.\n"
-			"   The multirev Lambert's problem will be solved upon construction and its solution stored in data members.\n\n"
-			"Example (non-dimensional units used)::\n\n"
-			"  l = lambert_problem([1,0,0],[0,1,0],5 * pi / 2. )"
-		))
-		.def("get_v1",&kep_toolbox::lambert_problem::get_v1,return_value_policy<copy_const_reference>(),
-			"Returns a sequence of vectors containing the velocities at r1 of all computed solutions to the Lambert's Problem\n\n"
-			"Solutions are stored in order 0 rev, 1rev, 1rev, 2rev, 2rev, ...\n\n"
-			"Example (extracts v1 for the 0 revs solution)::\n\n"
-			"  v10 = l.get_v1()[0]"
-		)
-		.def("get_v2",&kep_toolbox::lambert_problem::get_v2,return_value_policy<copy_const_reference>(),
-			"Returns a sequence of vectors containing the velocities at r2 of all computed solutions to the Lambert's Problem\n\n"
-			"Solutions are stored in order 0 rev, 1rev, 1rev, 2rev, 2rev, ...\n\n"
-			"Example (extracts v2 for the 0 revs solution)::\n\n"
-			"  v20 = l.get_v2()[0]"
-		)
-		.def("get_r1",&kep_toolbox::lambert_problem::get_r1,return_value_policy<copy_const_reference>(),
-			"Returns a vector containing the r1 defining the Lambert's Problem\n\n"
-			"Example ::\n\n"
-			"  r1 = l.get_r1()"
-		)
-		.def("get_r2",&kep_toolbox::lambert_problem::get_r2,return_value_policy<copy_const_reference>(),
-			"Returns a vector containing the r2 defining the Lambert's Problem\n\n"
-			"Example ::\n\n"
-			"  r2 = l.get_r2()"
-		)
-		.def("get_tof",&kep_toolbox::lambert_problem::get_tof,return_value_policy<copy_const_reference>(),
-			"Returns the time of flight defining the Lambert's Problem\n\n"
-			"Example::\n\n"
-			"  t = l.get_tof()"
-		)
-		.def("get_mu",&kep_toolbox::lambert_problem::get_mu,return_value_policy<copy_const_reference>(),
-			"Returns the gravitational parameter defining the Lambert's Problem\n\n"
-			"Example::\n\n"
-			"  mu = l.get_mu()"
-		)
-		.def("get_x",&kep_toolbox::lambert_problem::get_x,return_value_policy<copy_const_reference>(),
-			"Returns a sequence containing the x values of all computed solutions to the Lambert's Problem\n\n"
-			"Solutions are stored in order 0 rev, 1rev, 1rev, 2rev, 2rev, ...\n\n"
-			"Example (extracts x for the 0 revs solution)::\n\n"
-			"  x0 = l.get_x()[0]"
-		)
-		.def("get_iters",&kep_toolbox::lambert_problem::get_iters,return_value_policy<copy_const_reference>(),
-			"Returns a sequence containing the number of iterations employed to compute each solution to the Lambert's Problem\n\n"
-			"Solutions are stored in order 0 rev, 1rev, 1rev, 2rev, 2rev, ...\n\n"
-			"Example (extracts the number of iterations employed for the 0 revs solution)::\n\n"
-			"  p0 = l.get_iters()[0]"
-		)
-		.def("get_Nmax",&kep_toolbox::lambert_problem::get_Nmax,
-			"Returns the maximum number of revolutions allowed. The total number of solution to the Lambert's problem will thus be n_sol = Nmax*2 + 1\n\n"
-			"Example::\n\n"
-			"  Nmax = l.get_Nmax()\n"
-			"  n_sol = Nmax*2+1"
-		)
-		.def(repr(self))
-		.def_pickle(python_class_pickle_suite<kep_toolbox::lambert_problem>());
-
-	// Lambert problem OLD.
-	/*class_<kep_toolbox::lambert_problemOLD>("lambert_problemOLD","Represents a multiple revolution Lambert's problem",
-		init<const kep_toolbox::array3D &, const kep_toolbox::array3D &, const double &, optional<const double &, const int &, const int&> >(
-			"lambert_problem(r1, r2, t [, mu = 1, cw = False, multi_revs = 5])\n\n"
-			"- r1: starting position (x1,y1,z1)\n"
-			"- r2: 3D final position (x2,y2,z2)\n"
-			"- t: time of flight\n"
-			"- mu: gravitational parameter (default is 1)\n"
-			"- cw: True for retrograde motion (clockwise), False if counter-clock wise (default is False)\n"
-			"- multi_revs: Maximum number of multirevs to be computed (default is 5)\n"
-			"NOTE: Units need to be consistent.\n\n"
-			"NOTE: The multirev Lambert's problem will be solved upon construction and its solution stored in data members.\n\n"
-			"Example (non-dimensional units used)::\n\n"
-			"  l = lambert_problem([1,0,0],[0,1,0],5 * pi / 2. )"
-		))
-		.def("get_v1",&kep_toolbox::lambert_problemOLD::get_v1,return_value_policy<copy_const_reference>(),
-			"Returns a sequence of vectors containing the velocities at r1 of all computed solutions to the Lambert's Problem\n\n"
-			"Solutions are stored in order 0 rev, 1rev, 1rev, 2rev, 2rev, ...\n\n"
-			"Example (extracts v1 for the 0 revs solution)::\n\n"
-			"  v10 = l.get_v1()[0]"
-		)
-		.def("get_v2",&kep_toolbox::lambert_problemOLD::get_v2,return_value_policy<copy_const_reference>(),
-			"Returns a sequence of vectors containing the velocities at r2 of all computed solutions to the Lambert's Problem\n\n"
-			"Solutions are stored in order 0 rev, 1rev, 1rev, 2rev, 2rev, ...\n\n"
-			"Example (extracts v2 for the 0 revs solution)::\n\n"
-			"  v20 = l.get_v2()[0]"
-		)
-		.def("get_r1",&kep_toolbox::lambert_problemOLD::get_r1,return_value_policy<copy_const_reference>(),
-			"Returns a vector containing the r1 defining the Lambert's Problem\n\n"
-			"Example ::\n\n"
-			"  r1 = l.get_r1()"
-		)
-		.def("get_r2",&kep_toolbox::lambert_problemOLD::get_r2,return_value_policy<copy_const_reference>(),
-			"Returns a vector containing the r2 defining the Lambert's Problem\n\n"
-			"Example ::\n\n"
-			"  r2 = l.get_r2()"
-		)
-		.def("get_tof",&kep_toolbox::lambert_problemOLD::get_tof,return_value_policy<copy_const_reference>(),
-			"Returns the time of flight defining the Lambert's Problem\n\n"
-			"Example::\n\n"
-			"  t = l.get_tof()"
-		)
-		.def("get_mu",&kep_toolbox::lambert_problemOLD::get_mu,return_value_policy<copy_const_reference>(),
-			"Returns the gravitational parameter defining the Lambert's Problem\n\n"
-			"Example::\n\n"
-			"  mu = l.get_mu()"
-		)
-		.def("get_x",&kep_toolbox::lambert_problemOLD::get_a,return_value_policy<copy_const_reference>(),
-			"Returns a sequence containing the a values of all computed solutions to the Lambert's Problem\n\n"
-			"Solutions are stored in order 0 rev, 1rev, 1rev, 2rev, 2rev, ...\n\n"
-			"Example (extracts a for the 0 revs solution)::\n\n"
-			"  x0 = l.get_a()[0]"
-		)
-		.def("get_iters",&kep_toolbox::lambert_problemOLD::get_iters,return_value_policy<copy_const_reference>(),
-			"Returns a sequence containing the number of iterations employed to compute each solution to the Lambert's Problem\n\n"
-			"Solutions are stored in order 0 rev, 1rev, 1rev, 2rev, 2rev, ...\n\n"
-			"Example (extracts the number of iterations employed for the 0 revs solution)::\n\n"
-			"  p0 = l.get_iters()[0]"
-		)
-		.def("get_Nmax",&kep_toolbox::lambert_problemOLD::get_Nmax,
-			"Returns the maximum number of revolutions allowed. The total number of solution to the Lambert's problem will thus be n_sol = Nmax*2 + 1\n\n"
-			"Example::\n\n"
-			"  Nmax = l.get_Nmax()\n"
-			"  n_sol = Nmax*2+1"
-		)
-		.def(repr(self))
-		.def_pickle(python_class_pickle_suite<kep_toolbox::lambert_problemOLD>())
-		.def(init<>());
-	*/
-
-	//Lagrangian propagator for keplerian orbits
-	def("propagate_lagrangian", &propagate_lagrangian_wrapper,
-		"PyKEP.propagate_lagrangian(r,v,t,mu)\n\n"
-		"- r: start position, x,y,z\n"
-		"- v: start velocity, vx,vy,vz\n"
-		"- t: propagation time\n"
-		"- mu: central body gravity constant\n\n"
-		"Returns a tuple containing r and v, the final position and velocity after the propagation.\n\n"
-		"Example::\n\n"
-		"  r,v = propagate_lagrangian([1,0,0],[0,1,0],pi/2,1)"
-	);
-
-	//Taylor propagation of inertially constant thrust arcs
-	def("propagate_taylor",&propagate_taylor_wrapper,
-		"PyKEP.propagate_taylor(r,v,m,u,t,mu,veff,log10tol,log10rtol)\n\n"
-		"- r: start position, x,y,z\n"
-		"- v: start velocity, vx,vy,vz\n"
-		"- m: starting mass\n"
-		"- u: fixed inertial thrust, ux,uy,uz\n"
-		"- t: propagation time\n"
-		"- mu: central body gravity constant\n\n"
-		"- veff: the product (Isp g0) defining the engine efficiency \n\n"
-		"- log10tol: the logarithm of the absolute tolerance passed to taylor propagator \n\n"
-		"- log10rtol: the logarithm of the relative tolerance passed to taylor propagator \n\n"
-		"Returns a tuple containing r, v, and m the final position, velocity and mass after the propagation.\n\n"
-		"Example::\n\n"
-		"  r,v,m = propagate_taylor([1,0,0],[0,1,0],100,[0,0,0],pi/2,1,1,-15,-15)"
-	);
-
-    //Taylor propagation of inertially constant thrust arcs with an inertially constant disturbance
-	def("propagate_taylor_disturbance",&propagate_taylor_disturbance_wrapper,
-		"PyKEP.propagate_taylor(r,v,m,thrust,disturbance,t,mu,veff,log10tol,log10rtol)\n\n"
-		"- r: start position, x,y,z\n"
-		"- v: start velocity, vx,vy,vz\n"
-		"- m: starting mass\n"
-		"- thrust: fixed inertial thrust, cartesian components\n"
-		"- disturbance: fixed inertial disturbance force, cartesian components\n"
-		"- t: propagation time\n"
-		"- mu: central body gravity constant\n\n"
-		"- veff: the product (Isp g0) defining the engine efficiency \n\n"
-		"- log10tol: the logarithm of the absolute tolerance passed to taylor propagator \n\n"
-		"- log10rtol: the logarithm of the relative tolerance passed to taylor propagator \n\n"
-		"Returns a tuple containing r, v, and m the final position, velocity and mass after the propagation.\n\n"
-		"Example::\n\n"
-		"  r,v,m = propagate_taylor_disturbance([1,0,0],[0,1,0],100,[0,0,0],[1e-2,1e-3,1e-4],pi/2,1,1,-15,-15)"
-	);
-
-    //Taylor propagation of inertially constant thrust arcs under the J2 influence
-	def("propagate_taylor_J2",&propagate_taylor_J2_wrapper,
-		"PyKEP.propagate_taylor_J2(r,v,m,u,t,mu,veff,J2RG2,log10tol,log10rtol)\n\n"
-		"- r: start position, x,y,z\n"
-		"- v: start velocity, vx,vy,vz\n"
-		"- m: starting mass\n"
-        "- u: fixed inertial thrust, ux,uy,uz\n"
-		"- t: propagation time\n"
-		"- mu: central body gravity constant\n\n"
-		"- veff: the product (Isp g0) defining the engine efficiency \n\n"
-		"- J2RG2: the product (J2 RE^2) defining the gravity J2 perturbance \n\n"
-		"- log10tol: the logarithm of the absolute tolerance passed to taylor propagator \n\n"
-		"- log10rtol: the logarithm of the relative tolerance passed to taylor propagator \n\n"
-		"Returns a tuple containing r, v, and m the final position, velocity and mass after the propagation.\n\n"
-		"Example::\n\n"
-		"  r,v,m = propagate_taylor([1,0,0],[0,1,0],100,[0,0,0],pi/2,1,1,1e-3,-15,-15)"
-	);
-
-	//Taylor propagation of inertially constant thrust arcs (using the generalized sundmann variable)
-	def("propagate_taylor_s",&propagate_taylor_s_wrapper,
-		"PyKEP.propagate_taylor_s(r,v,m,u,s,mu,veff,c=1,alpha,log10tol,log10rtol])\n\n"
-		"- r: start position, x,y,z\n"
-		"- v: start velocity, vx,vy,vz\n"
-		"- m: starting mass\n"
-		"- u: fixed inertial thrust, ux,uy,uz\n"
-		"- s: propagation pseudo-time\n"
-		"- mu: central body gravity constant\n\n"
-		"- veff: the product (Isp g0) defining the engine efficiency \n\n"
-		"- c: constant coefficient in the generalized Sundmann transform \n\n"
-		"- alpha: r exponent in the generalized Sundmann transform \n\n"
-		"- log10tol: the logarithm of the absolute tolerance passed to taylor propagator \n\n"
-		"- log10rtol: the logarithm of the relative tolerance passed to taylor propagator \n\n"
-		"Returns a tuple containing r, v, m and t the final position, velocity, mass and time after the propagation pseudo-time s\n\n"
-		"Example::\n\n"
-		"  r,v,m,t = propagate_taylor_s([1,0,0],[0,1,0],100,[0,0,0],pi/2,1.0,1.0,1.0,1.0,-10,-10)"
-	);
-
-	//Fly-by helper functions
-	def("fb_con",&fb_con_wrapper,
-		"PyKEP.fb_con(vin,vout,pl)\n\n"
-		"- vin: cartesian coordinates of the relative hyperbolic velocity before the fly-by\n"
-		"- vout: vout, cartesian coordinates of the relative hyperbolic velocity after the fly-by\n"
-		"- pl: fly-by planet\n\n"
-		"Returns a tuple containing (eq, ineq). \n"
-		"  eq represents the violation of the equality constraint norm(vin)**2 = norm(vout)**2.\n"
-		"  ineq represents the violation of the inequality constraint on the hyperbola asymptote maximum deflection\n\n"
-		"Example::\n\n"
-		"  v2_eq, delta_ineq = fb_con(vin, vout, planet_ss('earth'))\n"
-		"  v2_eq = v2_eq / EARTH_VELOCITY**2\n"
-	);
-	def("fb_prop",&fb_prop_wrapper,
-			  "PyKEP.fb_prop(v,v_pla,rp,beta,mu)\n\n"
-			  "- v: spacecarft velocity before the encounter (cartesian, absolute)\n"
-			  "- v-pla: planet inertial velocity at encounter (cartesian, absolute)\n"
-			  "- rp: fly-by radius\n"
-			  "- beta: fly-by plane orientation\n"
-			  "- mu: planet gravitational constant\n\n"
-			  "Returns the cartesian components of the spacecarft velocity after the encounter. \n"
-			  "Example::\n\n"
-		"  vout = fb_prop([1,0,0],[0,1,0],2,3.1415/2,1)\n"
-	);
-	def("fb_vel",&fb_vel_wrapper,
-		"PyKEP.fb_vel(vin,vout,pl)\n\n"
-		"- vin: cartesian coordinates of the relative hyperbolic velocity before the fly-by\n"
-		"- vout: vout, cartesian coordinates of the relative hyperbolic velocity after the fly-by\n"
-		"- pl: fly-by planet\n\n"
-		"Returns a number dV. \n"
-        "  dV represents the norm of the delta-V needed to make a given fly-by possible. dV is necessary to fix the magnitude and the direction of vout.\n\n"
-		"Example::\n\n"
-		"  dV = fb_vel(vin, vout, planet_ss('earth'))\n"
-	);
-
-	//Basic Astrodynamics
-	def("closest_distance",&closest_distance_wrapper,
-			  "PyKEP.closest_distance(r0,v0,r1,v1,mu)\n\n"
-			  "- r0: initial position (cartesian)\n"
-			  "- v0: initial velocity (cartesian)\n"
-			  "- r1: final position (cartesian)\n"
-			  "- v1: final velocity (cartesian)\n"
-			  "- mu: planet gravitational constant\n\n"
-			  "Returns a tuple containing the closest distance along a keplerian orbit defined by r0,v0,r1,v1 (it assumes the orbit actually exists) and the apoapsis radius of the resulting orbit. \n"
-			  "Example::\n\n"
-		"  d,ra = closest_distance([1,0,0],[0,1,0],[],[],1.0)\n"
-	);
-
-	def("barker",&kep_toolbox::barker,
-			  "PyKEP.barker(r1,r2,mu)\n\n"
-			  "- r1: initial position (cartesian)\n"
-			  "- r2: final position (cartesian)\n"
-			  "- mu: gravity parameter\n\n"
-			  "Returns the time of flight as evaluated by the Barker equation. \n"
-			  "Example:: \n\n"
-			  "  t = barker([1,0,0],[0,1,0],1.0)"
-	);
-
-	def("ic2par", &ic2par_wrapper,
-		"PyKEP.ic2par(r,v,mu)\n\n"
-		"- r: position (cartesian)\n"
-		"- v: velocity (cartesian)\n"
-		"- mu: gravity parameter\n\n"
-		"Returns the osculating keplerian elements a,e,i,W,w,E\n"
-		"E is the eccentric anomaly for e<1, the Gudermannian for e>1\n"
-		"NOTE: routine gets singular for zero inclination\n"
-		"Example:: \n\n"
-		"  el = ic2par([1,0,0],[0,1,0],1.0)"
-	);
-
-	def("damon", &damon_wrapper,
-		"PyKEP.damon(v1,v2,tof)\n\n"
-		"- v1: starting velocity relative to the departure body. This is\n"
-        "      computed from the Lambert solution linking initial and\n"
-		"      final position in tof\n"
-		"- v2: ending velocity relative to the arrival body. This is\n"
-        "      computed from the Lambert solution linking initial and\n"
-		"      final position in tof\n"
-		"- tof: time of flight\n\n"
-		"Returns:\n\n"
-		"- a1: acceleration vector in the first part of the transfer\n"
-		"- a2: acceleration vector in the second part of the transfer\n"
-		"- tau: duration of the first part of the transfer\n"
-		"- dv: total estimated DV\n\n"
-		"This function uses the model developed by Damon Landau (JPL)\n"
-		"during GTOC7 to compute an approximation to the low-thrust transfer\n\n"
-		"Example:: \n\n"
-		" a1, a2, tau, dv = PyKEP.damon(v1,v2,tof)"
-	);
-
-    def("max_start_mass", &kep_toolbox::max_start_mass,
-		"PyKEP.max_start_mass(a, dv, T_max, Isp)\n\n"
-		"- a: acceleration magnitude as computed from Damon's model\n"
-		"- dv: dv magnitude as computed from Damon's model\n"
-		"- T_max: maximum thrust of the spacecarft NEP propulsion system\n"
-		"- Isp: specific impulse of the spacecarft NEP propulsion system\n\n"
-		"Returns the estimated maximum mass at leg beginning\n"
-		"This function estimates the maximum\n"
-        "mass a NEP spacececraft can have in order for a given\n"
-        "arc to be convertable into a valid low-thrust transfer\n\n"
-		"Example:: \n\n"
-		" a,_,_,dv = PyKEP.damon(v1,v2,tof)\n"
-		" m = PyKEP.max_start_mass(norm(a), dv, T_max, Isp)"
-	);
-
-    // For the three_impulses_approximation we need to distinguish the overloaded cases. We thus introduce new function pointers
-	double (*three_imp)(double, double, double, double, double, double, double, double, double) = &kep_toolbox::three_impulses_approx;
-	double (*three_imp_2_pl)(const kep_toolbox::planet::base&, const kep_toolbox::planet::base&) = &kep_toolbox::three_impulses_approx;
-    double (*three_imp_2_pl_2_ep)(const kep_toolbox::planet::base&, const kep_toolbox::planet::base&, const kep_toolbox::epoch&, const kep_toolbox::epoch&) = &kep_toolbox::three_impulses_approx;
-
-    def("_three_impulses_approx", three_imp);
-    def("_three_impulses_approx", three_imp_2_pl);
-    def("_three_impulses_approx", three_imp_2_pl_2_ep);
-=======
   // Disable docstring c++ signature to allow sphinx autodoc to work properly
   docstring_options doc_options;
   doc_options.disable_signatures();
@@ -939,6 +508,23 @@
       "  r,v,m = "
       "propagate_taylor([1,0,0],[0,1,0],100,[0,0,0],pi/2,1,1,-15,-15)");
 
+      //Taylor propagation of inertially constant thrust arcs with an inertially constant disturbance
+  def("propagate_taylor_disturbance",&propagate_taylor_disturbance_wrapper,
+      "PyKEP.propagate_taylor(r,v,m,thrust,disturbance,t,mu,veff,log10tol,log10rtol)\n\n"
+      "- r: start position, x,y,z\n"
+      "- v: start velocity, vx,vy,vz\n"
+      "- m: starting mass\n"
+      "- thrust: fixed inertial thrust, cartesian components\n"
+      "- disturbance: fixed inertial disturbance force, cartesian components\n"
+      "- t: propagation time\n"
+      "- mu: central body gravity constant\n\n"
+      "- veff: the product (Isp g0) defining the engine efficiency \n\n"
+      "- log10tol: the logarithm of the absolute tolerance passed to taylor propagator \n\n"
+      "- log10rtol: the logarithm of the relative tolerance passed to taylor propagator \n\n"
+      "Returns a tuple containing r, v, and m the final position, velocity and mass after the propagation.\n\n"
+      "Example::\n\n"
+      "  r,v,m = propagate_taylor_disturbance([1,0,0],[0,1,0],100,[0,0,0],[1e-2,1e-3,1e-4],pi/2,1,1,-15,-15)");
+
   // Taylor propagation of inertially constant thrust arcs under the J2
   // influence
   def("propagate_taylor_J2", &propagate_taylor_J2_wrapper,
@@ -1110,5 +696,4 @@
   def("_three_impulses_approx", three_imp);
   def("_three_impulses_approx", three_imp_2_pl);
   def("_three_impulses_approx", three_imp_2_pl_2_ep);
->>>>>>> 0a10353c
 }