###########################################################
# We check what extensions are available
###########################################################
__extensions__ = {'matplotlib': False, 'mplot3d': False, 'pygmo': False, 'scikit-learn': False, 'scipy': False}
# 1 - matplotlib
try:
    from matplotlib import __version__ as matplotlib_ver
    __extensions__['matplotlib'] = True

    # We detect the version and if more than 1.1.0 mplot3d is there
    mver = matplotlib_ver.split('.')
    mver = int(mver[0]) * 100 + int(mver[1]) * 10
    if mver >= 110:
        __extensions__['mplot3d'] = True
    del mver
except ImportError:
    pass

# 2 - PyGMO
try:
    # Here we cannot try to import __version__ as PyGMO also imports PyKEP and would then always fail
    # to import anything from PyGMO __init__.py
    from PyGMO.problem._base import base
    __extensions__['pygmo'] = True
except ImportError:
    pass

# 3 - scikit-learn is installed
try:
    from sklearn import __version__ as sklearn_ver
    __extensions__['scikit-learn'] = True
except ImportError:
    pass

# 4 - scipy is installed
try:
    from scipy import __version__ as scipy_ver
    __extensions__['scipy'] = True
except ImportError:
    pass

###########################################################
# We import the submodules
###########################################################
from PyKEP import core, sims_flanagan, orbit_plots, examples, trajopt, phasing, util, planet

# For convenience, bring all core classes into the root namespace when importing *.
from PyKEP.core import *

###########################################################
# We define PyKEP module
###########################################################
__doc__ = 'PyKEP is the answer ... but what was the question?'
__all__ = ['core', 'sims_flanagan', 'orbit_plots', 'examples', 'trajopt', 'phasing', 'util', 'planet']
<<<<<<< HEAD
__version__ = {'major': 1, 'minor': 3, 'bugfix': 0}
=======
__version__ = {'major': 1, 'minor': 3, 'bugfix': 6}
>>>>>>> 1a2f65a4
__all__ += [name for name in dir(core) if not name.startswith('_')]<|MERGE_RESOLUTION|>--- conflicted
+++ resolved
@@ -52,9 +52,5 @@
 ###########################################################
 __doc__ = 'PyKEP is the answer ... but what was the question?'
 __all__ = ['core', 'sims_flanagan', 'orbit_plots', 'examples', 'trajopt', 'phasing', 'util', 'planet']
-<<<<<<< HEAD
-__version__ = {'major': 1, 'minor': 3, 'bugfix': 0}
-=======
-__version__ = {'major': 1, 'minor': 3, 'bugfix': 6}
->>>>>>> 1a2f65a4
+__version__ = {'major': 1, 'minor': 3, 'bugfix': 7}
 __all__ += [name for name in dir(core) if not name.startswith('_')]