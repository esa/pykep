import core, sims_flanagan

# For convenience, bring all core classes into the root namespace when importing *.
from core import *

__doc__ = 'PyKEP is the answer'
__all__ = ['core', 'sims_flanagan', 'orbit_plots', 'examples', 'traj']
__version__ = '1.1.3'

"""Detecting Installed Extensions"""
# Fill up the __extensions__ variable with all detected extensions
__extensions__ = {'matplotlib': False, 'mplot3d': False,'pygmo': False}
try:
	from matplotlib import __version__ as matplotlib_ver
	__extensions__['matplotlib']=True

	#We detect the version and if more than 1.1.0 mplot3d is there
	mver = matplotlib_ver.split('.')
	mver = int(mver[0])*100 + int(mver[1])*10 + int(mver[2])
	if mver >= 110:
		__extensions__['mplot3d']=True
	del mver
except ImportError:
	pass

try:
	from PyGMO import __version__ as pygmo_ver
	__extensions__['pygmo']=True
<<<<<<< HEAD
except:
=======
except ImportError:
>>>>>>> c793d2c7
	pass

import orbit_plots, examples, traj
	
__all__ += filter(lambda name: not name.startswith('_'),dir(core))<|MERGE_RESOLUTION|>--- conflicted
+++ resolved
@@ -26,11 +26,7 @@
 try:
 	from PyGMO import __version__ as pygmo_ver
 	__extensions__['pygmo']=True
-<<<<<<< HEAD
-except:
-=======
 except ImportError:
->>>>>>> c793d2c7
 	pass
 
 import orbit_plots, examples, traj
