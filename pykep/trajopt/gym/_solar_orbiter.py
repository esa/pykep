from bisect import bisect_left
from math import cos, pi, sin, sqrt
from typing import Any, List, Tuple

import numpy as np
from pykep.trajopt._lambert import lambert_problem_multirev

from pykep import AU, DAY2SEC, DEG2RAD, RAD2DEG, SEC2DAY, epoch, ic2par
from pykep.core import fb_prop, fb_vel, lambert_problem, propagate_lagrangian
from pykep.trajopt import mga_1dsm
from pykep.planet import jpl_lp
from pykep.trajopt import launchers


class _solar_orbiter_udp:

    earth = jpl_lp("earth")
    venus = jpl_lp("venus")

    def __init__(
        self,
        t0=[epoch(0), epoch(10000)],
        multi_objective=False,
        tof_encoding="direct",
        max_revs: int = 0,
        dummy_DSMs: bool = False,
        evolve_rev_count=False,
        seq=[earth, venus, venus, earth, venus, venus, venus, venus, venus, venus],
    ) -> None:
        """
        Args:
            - multi_objective (``bool``): when True the problem fitness will return also the time of flight as an added objective
            - tof_encoding (``str``): one of 'direct', 'eta' or 'alpha'. Selects the encoding for the time of flights
            - tof (``list`` or ``list`` of ``list``): time of flight bounds. As documented in ``pykep.mga_1dsm``
            - max_revs (``int``): maximal number of revolutions for lambert transfer
            - dummy_DSMs (``bool``): whether to add deep space maneuvers after flyby
            - evolve_rev_count (``bool``): whether to treat the number of revolutions as a evolvable parameter in each leg
            - seq (``list``)

        """

        eta_lb = 0.1
        eta_ub = 0.9
        rp_ub = 30
        safe_distance = 350000
        min_start_mass = 1800

        # Redefining the planets as to change their safe radius. 350km was given as safe distance.

        # alternative: Launch-Venus-Venus-Earth-Venus
        for i in range(len(seq)):
            seq[i].safe_radius = (seq[i].radius + safe_distance) / seq[i].radius

        tof = [[50, 950]] * (len(seq) - 1)

        # Sanity checks
        # 1 - Planets need to have the same mu_central_body
        if [r.mu_central_body for r in seq].count(seq[0].mu_central_body) != len(seq):
            raise ValueError(
                "All planets in the sequence need to have identical mu_central_body"
            )
        # 2 - tof encoding needs to be one of 'alpha', 'eta', 'direct'
        if tof_encoding not in ["alpha", "eta", "direct"]:
            raise TypeError("tof encoding must be one of 'alpha', 'eta', 'direct'")
        # 3 - tof is expected to have different content depending on the tof_encoding
        if tof_encoding == "direct":
            if np.shape(np.array(tof)) != (len(seq) - 1, 2):
                raise TypeError(
                    "tof_encoding is "
                    + tof_encoding
                    + " and tof must be a list of two dimensional lists and with length equal to the number of legs"
                )
        if tof_encoding == "alpha":
            if np.shape(np.array(tof)) != (2,):
                raise TypeError(
                    "tof_encoding is "
                    + tof_encoding
                    + " and tof must be a list of two floats"
                )
        if tof_encoding == "eta":
            if np.shape(np.array(tof)) != ():
                raise TypeError(
                    "tof_encoding is " + tof_encoding + " and tof must be a float"
                )
        # 4 - Check launch window t0. If defined in terms of floats transform into epochs
        if len(t0) != 2:
            raise TypeError(
                "t0 is " + t0 + " while should be a list of two floats or epochs"
            )
        if type(t0[0]) is not epoch:
            t0[0] = epoch(t0[0])
        if type(t0[1]) is not epoch:
            t0[1] = epoch(t0[1])

        # 5 - Resonant Flybys mess up the lambert arcs. Watch out for planet sequences that could have them:
        possibly_resonant: List[bool] = [
            dummy_DSMs and seq[i] == seq[i + 1] for i in range(len(seq) - 1)
        ]
        if possibly_resonant[0]:
            raise NotImplementedError("Resonant flybys not yet supported at launch.")

        self._seq = seq
        self._t0 = t0
        self._tof = tof
        self._tof_encoding = tof_encoding
        self._multi_objective = multi_objective
        self._max_revs = max_revs
        self._eta_lb = eta_lb
        self._eta_ub = eta_ub
        self._rp_ub = rp_ub
        self._safe_distance = safe_distance
        self._min_start_mass = min_start_mass
        self._dummy_DSM = possibly_resonant
        self._evolve_rev_count = evolve_rev_count

        self._n_legs = len(seq) - 1
        self._common_mu = seq[0].mu_central_body
        self._multi_objective = False

        # initialize data to compute heliolatitude
        t_plane_crossing = epoch(7645)
        rotation_axis = seq[0].eph(t_plane_crossing)[0]
        self._rotation_axis = rotation_axis / np.linalg.norm(rotation_axis)
        self._theta = -7.25 * DEG2RAD

        self._eph_cache = (None, None, None)

    def _decode_tofs(self, x: List[float]) -> List[float]:
        tail = 3 * sum(self._dummy_DSM) + self._n_legs * self._evolve_rev_count + 2
        if self._tof_encoding == "alpha":
            # decision vector is  [t0, T, a1, a2, ....]
            T = np.log(x[2:-tail])
            return T / sum(T) * x[1]
        elif self._tof_encoding == "direct":
            # decision vector is  [t0, T1, T2, T3, ... ]
            return x[1:-tail]
        elif self._tof_encoding == "eta":
            # decision vector is  [t0, n1, n2, n3, ... ]
            dt = self._tof
            T = [0] * self._n_legs
            T[0] = dt * x[1]
            for i in range(1, len(T)):
                T[i] = (dt - sum(T[:i])) * x[i + 1]
            return T
        else:
            raise TypeError("tof encoding must be one of 'alpha', 'eta', 'direct'")

    def _compute_dvs(
        self, x: List[float]
    ) -> Tuple[
        List[float],
        List[Any],
        List[float],
        List[Tuple[Tuple[float, float, float], Tuple[float, float, float]]],
        List[float],
    ]:

        # 1 -  we 'decode' the times of flights and compute epochs (mjd2000)
        T = self._decode_tofs(x)  # [T1, T2 ...]
        ep = np.insert(T, 0, x[0])  # [t0, T1, T2 ...]
        ep = np.cumsum(ep)  # [t0, t1, t2, ...]

        if not len(ep) == len(self._seq):
            raise ValueError(
                "Got "
                + str(len(ep))
                + " epochs, but sequence of length "
                + str(len(self._seq))
            )
        # 2 - we compute the ephemerides
        r = [(0, 0, 0)] * len(self._seq)
        v = [(0, 0, 0)] * len(self._seq)
        for i in range(len(self._seq)):
            r[i], v[i] = self._seq[i].eph(ep[i])

        if self._tof_encoding == "alpha":
            tof_offset = 2 + self._n_legs
        elif self._tof_encoding in ["direct", "eta"]:
            tof_offset = 1 + self._n_legs
        else:
            assert False

        lambert_indices = [0] * self._n_legs
        if self._evolve_rev_count:
            lambert_indices = [
                int(elem) for elem in x[tof_offset + sum(self._dummy_DSM) * 3 : -2]
            ]
        assert len(lambert_indices) == self._n_legs
        for index in lambert_indices:
            if (not index >= 0) or index >= 2 * self._max_revs + 1:
                raise ValueError("Invalid lambert index " + str(index))

        rf_index = np.cumsum(self._dummy_DSM)
        # 3 - we solve the lambert problems
        l = list()
        DVdsm = list()
        ballistic_legs: List[
            Tuple[Tuple[float, float, float], Tuple[float, float, float]]
        ] = list()
        ballistic_ep: List[float] = list()

        v_probe = v[0]
        for i in range(self._n_legs):
            # start leg at planet i, before flyby
            ri = r[i]
            Ti = T[i]

            if np.any(np.isnan(v_probe)):
                return ([np.nan], [], ep, [], [])

            if self._dummy_DSM[i]:
                # insert dummy DSM

                flyby_param_index = tof_offset + (rf_index[i] - 1) * 3

                assert flyby_param_index + 5 <= len(x)

                tof_ratio, beta, r_p = x[
                    flyby_param_index : flyby_param_index + 3
                ]  # TODO: adapt this to different encodings
                if tof_ratio < 0 or tof_ratio > 1:
                    raise ValueError(
                        "Time of flight ratio of " + str(tof_ratio) + " is invalid."
                    )
                if beta < -2 * pi or beta > 2 * pi:
                    raise ValueError("Invalid flyby angle beta: " + str(beta))
                if r_p < self._seq[i].safe_radius / self._seq[i].radius:
                    raise ValueError("Invalid flyby periapsis: " + str(r_p))

                # perform unpowered flyby
                v_probe = fb_prop(
                    v_probe, v[i], r_p * self._seq[i].radius, beta, self._seq[i].mu_self
                )  # TODO: is seq[i] the correct planet?
                ballistic_legs.append((ri, v_probe))
                ballistic_ep.append(ep[i])

                if np.any(np.isnan(v_probe)):
                    return ([np.nan], [], ep, [], [])

                if tof_ratio > 0:
                    # propagate after flyby
                    try:
                        ri, v_probe = propagate_lagrangian(
                            ri, v_probe, T[i] * DAY2SEC * tof_ratio, self._common_mu
                        )
                    except RuntimeError as e:
                        print(e.args)
                        return ([np.nan], [], ep, [], [])

                # adapt the remaining time for the lambert leg
                Ti = Ti * (1 - tof_ratio)
                if Ti == 0:
                    Ti = SEC2DAY

            if np.any(np.isnan(v_probe)):
                return ([np.nan], [], ep, [], [])

            # call lambert solver on remaining leg - either after flyby or DSM
            lp = lambert_problem(
                ri, r[i + 1], Ti * DAY2SEC, self._common_mu, False, self._max_revs
            )

            # the lambert solver might offer fewer solutions than asked for
            lambert_index = min(lp.get_Nmax() * 2, lambert_indices[i])
            if lambert_index < 0 or not lambert_index < len(lp.get_v1()):
                raise ValueError(
                    "Lambert leg has "
                    + lp.get_Nmax()
                    + " revolutions but only "
                    + len(lp.get_v1())
                    + " solutions."
                )

            if not self._evolve_rev_count:
                lp = lambert_problem_multirev(v_probe, lp)
                assert lambert_index == 0
            l.append(lp)

            # add delta v of DSM
            if self._dummy_DSM[i]:
                DVdsm.append(
                    np.linalg.norm(
                        [a - b for a, b in zip(v_probe, lp.get_v1()[lambert_index])]
                    )
                )

            v_probe = lp.get_v2()[lambert_index]
            ep_start_lambert = ep[i + 1] - Ti
            # ri is now either the position of planet i or the position of the DSM
            ballistic_legs.append((ri, lp.get_v1()[lambert_index]))
            ballistic_ep.append(ep_start_lambert)

        # add ballistic leg after final flyby
        final_lambert_index = min(lambert_indices[-1], l[-1].get_Nmax() * 2)
        eph = self._seq[-1].eph(ep[-1])
        v_out = fb_prop(
            l[-1].get_v2()[final_lambert_index],
            eph[1],
            x[-1] * self._seq[-1].radius,
            x[-2],
            self._seq[-1].mu_self,
        )
        ballistic_legs.append((eph[0], v_out))
        ballistic_ep.append(ep[-1])

        # 4 - we compute the various dVs needed at fly-bys to match incoming
        # and outcoming, also delta v of deep space maneuvers
        assert len(DVdsm) == sum(self._dummy_DSM)
        DV = list()
        j = 0  # index of DSM
        for i in range(len(l) - 1):
            if self._dummy_DSM[i + 1]:
                # use delta v of deep space maneuver
                DV.append(DVdsm[j])
                j += 1
            else:
                # use delta v of flyby
                # the lambert solver might offer fewer solutions than asked for
                lambert_index_incoming = min(l[i].get_Nmax() * 2, lambert_indices[i])
                lambert_index_outgoing = min(
                    l[i + 1].get_Nmax() * 2, lambert_indices[i + 1]
                )

                vin = [
                    a - b
                    for a, b in zip(l[i].get_v2()[lambert_index_incoming], v[i + 1])
                ]

                vout = [
                    a - b
                    for a, b in zip(l[i + 1].get_v1()[lambert_index_outgoing], v[i + 1])
                ]
                DV.append(fb_vel(vin, vout, self._seq[i + 1]))
        assert j == len(DVdsm)
        assert len(ballistic_legs) == sum(self._dummy_DSM) + len(l) + 1
        assert len(ballistic_ep) == len(ballistic_legs)
        assert len(DV) == len(l) - 1
        return (DV, l, ep, ballistic_legs, ballistic_ep)

    def _rotate_vector(self, v, k, theta):
        dP = np.dot(k, v)
        cosTheta = cos(theta)
        sinTheta = sin(theta)
        # rotate vector into coordinate system defined by the sun's equatorial plane
        # using Rodrigues rotation formula
        r_rot = [
            a * cosTheta + b * sinTheta + c * (1 - cosTheta) * dP
            for a, b, c in zip(v, np.cross(k, v), k)
        ]

        return r_rot

    # Objective function
    def fitness(self, x):
        if len(x) != len(self.get_bounds()[0]):
            raise ValueError(
                "Expected "
                + str(len(self.get_bounds()[0]))
                + " parameters but got "
                + str(len(x))
            )

        lower_bound, upper_bound = self.get_bounds()

        for i in range(len(x)):
            if x[i] < lower_bound[i] or x[i] > upper_bound[i]:
<<<<<<< HEAD
                return [np.inf] + [np.inf] * self._multi_objective + [np.nan] * 4
=======
                return [np.nan] * (self.get_nobj() + self.get_nic())
>>>>>>> 2302a3ae

        DV, lamberts, ep, b_legs, b_ep = self._compute_dvs(x)
        T = self._decode_tofs(x)

        if np.any(np.isnan(DV)):
<<<<<<< HEAD
            return [np.inf] + [T] * self._multi_objective + [np.nan] * 4
=======
            return [np.nan] * (self.get_nobj() + self.get_nic())
>>>>>>> 2302a3ae

        # compute launch velocity and declination
        Vinfx, Vinfy, Vinfz = [
            a - b for a, b in zip(b_legs[0][1], self._seq[0].eph(ep[0])[1])
        ]
        Vinf_launch = np.linalg.norm([Vinfx, Vinfy, Vinfz])

        # We now have the initial mass of the spacecraft
        m_initial = launchers.atlas551(Vinf_launch / 1000.0)

        # compute final flyby and resulting trajectory
        eph = self._seq[-1].eph(ep[-1])
        v_out = b_legs[-1][1]

        # rotate to get inclination respective to solar equator. This could be moved to the init phase, as it won't change
        r_rot = self._rotate_vector(eph[0], self._rotation_axis, self._theta)
        v_rot = self._rotate_vector(v_out, self._rotation_axis, self._theta)

        a, e, i, W, w, E = ic2par(r_rot, v_rot, self._common_mu)
        final_perihelion = a * (1 - e)
        # orbit should be as polar as possible, but we do not care about prograde/retrograde
        corrected_inclination = abs(abs(i) % pi - pi / 2)

        # check perihelion and aphelion bounds during the flight
        min_sun_distance = final_perihelion
        max_sun_distance = AU

        for l_i in range(len(b_legs) - 1):
            # project lambert leg, compute perihelion and aphelion
            ri, vi = b_legs[l_i]

            # check transfer points for min and max sun distance
            min_sun_distance = min(min_sun_distance, np.linalg.norm(ri))
            max_sun_distance = max(max_sun_distance, np.linalg.norm(ri))

            transfer_a, transfer_e, _, _, _, E = ic2par(ri, vi, self._common_mu)
            # Note that transfer_period is the period of the orbital ellipse corresponding to the next leg,
            # NOT the duration of the next leg
            transfer_period = 2 * pi * sqrt(transfer_a ** 3 / self._common_mu) # in seconds

            # check whether extremum happens during this leg
            M = E - transfer_e * sin(E)
            mean_angle_to_apoapsis = pi - M
            if mean_angle_to_apoapsis < 0:
                mean_angle_to_apoapsis += 2 * pi
            mean_angle_to_periapsis = 2 * pi - M
            time_to_periapsis = (mean_angle_to_periapsis / (2 * pi)) * transfer_period # in seconds
            time_to_apoapsis = (mean_angle_to_apoapsis  / (2 * pi)) * transfer_period # in seconds

            # update min and max sun distance if extremum in leg.
            # if the extremum is not within the leg but outside it, the updates at start and end are sufficient.
            if b_ep[l_i + 1] - b_ep[l_i] > time_to_apoapsis:
                max_sun_distance = max(max_sun_distance, transfer_a * (1 + transfer_e))

            if b_ep[l_i + 1] - b_ep[l_i] > time_to_periapsis:
                min_sun_distance = min(min_sun_distance, transfer_a * (1 - transfer_e))

        return (
<<<<<<< HEAD
            [
                corrected_inclination + min_sun_distance / AU
            ]  # TODO: consider changing this fitness to the one from ESOC
            + [sum(T)] * self._multi_objective
=======
            [corrected_inclination + final_perihelion / AU]
            + [sum(T)] * self._multi_objective # objectives
>>>>>>> 2302a3ae
            + [np.sum(DV) - 0.1]
            + [self._min_start_mass - m_initial]
            + [0.28 - min_sun_distance / AU]
            + [max_sun_distance / AU - 1.2]
        )

    def get_nobj(self):
<<<<<<< HEAD
        return self._multi_objective + 1
=======
        return 1 + self._multi_objective
>>>>>>> 2302a3ae

    def get_bounds(self):
        t0 = self._t0
        tof = self._tof
        n_legs = self._n_legs

        if self._tof_encoding == "alpha":
            # decision vector is  [t0, T, a1, a2, ....]
            lb = [t0[0].mjd2000, tof[0]] + [1e-3] * (n_legs)
            ub = [t0[1].mjd2000, tof[1]] + [1.0 - 1e-3] * (n_legs)
        elif self._tof_encoding == "direct":
            # decision vector is  [t0, T1, T2, T3, ... ]
            lb = [t0[0].mjd2000] + [it[0] for it in self._tof]
            ub = [t0[1].mjd2000] + [it[1] for it in self._tof]
        elif self._tof_encoding == "eta":
            # decision vector is  [t0, n1, n2, ....]
            lb = [t0[0].mjd2000] + [1e-3] * (n_legs)
            ub = [t0[1].mjd2000] + [1.0 - 1e-3] * (n_legs)

        # something of a hack: parameters for dummy DSMs of possibly resonant flybys
        for i_fl in range(self._n_legs):
            if self._dummy_DSM[i_fl]:
                pl = self._seq[i_fl]
                lb = lb + [0, -2 * pi, (pl.radius + self._safe_distance) / pl.radius]
                ub = ub + [1, 2 * pi, 30]

        # something of a hack: parameters for evolving the lambert index
        if self._evolve_rev_count:
            lb = lb + [0] * self._n_legs
            ub = ub + [2 * self._max_revs] * self._n_legs

        # add final flyby
        pl = self._seq[-1]
        lb = lb + [-2 * pi, (pl.radius + self._safe_distance) / pl.radius]
        ub = ub + [2 * pi, 30]

        if self._tof_encoding == "alpha":
            assert (
                len(lb)
                == 2
                + n_legs
                + 3 * sum(self._dummy_DSM)
                + self._n_legs * self._evolve_rev_count
                + 2
            )
        elif self._tof_encoding in ["direct", "eta"]:
            assert (
                len(lb)
                == 1
                + n_legs
                + 3 * sum(self._dummy_DSM)
                + self._n_legs * self._evolve_rev_count
                + 2
            )
        else:
            assert False

        assert len(ub) == len(lb)

        return (lb, ub)

    def get_nic(self):
        return 4

    def eph(
        self, x: List[float], t: float
    ) -> Tuple[Tuple[float, float, float], Tuple[float, float, float]]:
        if len(x) != len(self.get_bounds()[0]):
            raise ValueError(
                "Expected chromosome of length "
                + str(len(self.get_bounds()[0]))
                + " but got length "
                + str(len(x))
            )

        comparison = x == self._eph_cache[0]
        if type(comparison) is not bool:
            comparison = all(comparison)
        if comparison:
            _, b_legs, b_ep = self._eph_cache
        else:
            _, _, _, b_legs, b_ep = self._compute_dvs(x)
            self._eph_cache = (x, b_legs, b_ep)

        if t < b_ep[0]:
            raise ValueError(
                "Given epoch " + str(t) + " is before launch date " + str(b_ep[0])
            )

        if t == b_ep[0]:
            # exactly at launch
            return self._seq[0].eph(t)

        i = bisect_left(b_ep, t)  # ballistic leg i goes from planet i to planet i+1

        assert i >= 1 and i <= len(b_ep)
        if i < len(b_ep):
            assert t <= b_ep[i]

        # get start of ballistic leg
        r_b, v_b = b_legs[i - 1]

        elapsed_seconds = (t - b_ep[i - 1]) * DAY2SEC
        assert elapsed_seconds >= 0

        # propagate the lagrangian
        r, v = propagate_lagrangian(r_b, v_b, elapsed_seconds, self._common_mu)

        return r, v

    def pretty(self, x):
        """pretty(x)

        Args:
            - x (``list``, ``tuple``, ``numpy.ndarray``): Decision chromosome, e.g. (``pygmo.population.champion_x``).

        Prints human readable information on the trajectory represented by the decision vector x
        """
        T = self._decode_tofs(x)
        DV, lambert_legs, ep, b_legs, b_ep = self._compute_dvs(x)
        b_i = 0
        Vinfx, Vinfy, Vinfz = [
            a - b for a, b in zip(b_legs[b_i][1], self._seq[0].eph(ep[0])[1])
        ]

        if self._tof_encoding == "alpha":
            tof_offset = 2 + self._n_legs
        elif self._tof_encoding in ["direct", "eta"]:
            tof_offset = 1 + self._n_legs
        else:
            assert False

        lambert_indices = [0] * self._n_legs
        if self._evolve_rev_count:
            lambert_indices = [
                int(elem) for elem in x[tof_offset + sum(self._dummy_DSM) * 3 : -2]
            ]
            assert len(lambert_indices) == len(lambert_legs)
            lambert_indices = [
                min(index, 2 * leg.get_Nmax())
                for index, leg in zip(lambert_indices, lambert_legs)
            ]
        else:
            # we assume that the lambert_problem_multirev class is used
            lambert_indices = [lam.best_i for lam in lambert_legs]
        assert len(lambert_indices) == self._n_legs

        print("Multiple Gravity Assist (MGA) problem: ")
        print("Planet sequence: ", [pl.name for pl in self._seq])

        print("Departure: ", self._seq[0].name)
        print("\tEpoch: ", ep[0], " [mjd2000]")
        print("\tSpacecraft velocity: ", b_legs[0][1], "[m/s]")
        print("\tLaunch velocity: ", [Vinfx, Vinfy, Vinfz], "[m/s]")
        _, _, transfer_i, _, _, _ = ic2par(*(b_legs[0]), self._common_mu)
        print("\tOutgoing Inclination:", transfer_i * RAD2DEG, "[deg]")
        print("\tNumber of Revolutions:", int((lambert_indices[0] + 1) / 2))
        print("\tLambert Index:", int(lambert_indices[0]))
        b_i += (
            1 + self._dummy_DSM[0]
        )  # increasing leg index by one, as the launch contains no DSM

        assert len(DV) == len(self._seq) - 2
        for i in range(1, len(self._seq) - 1):
            pl = self._seq[i]
            e = ep[i]
            dv = DV[i - 1]
            leg = b_legs[b_i]
            print("Fly-by: ", pl.name)
            print("\tEpoch: ", e, " [mjd2000]")
            if self._dummy_DSM[i]:
                print("\tDSM at ", b_ep[b_i + 1])
            print("\tDV: ", dv, "[m/s]")
            eph = pl.eph(e)
            assert np.linalg.norm([a - b for a, b in zip(leg[0], eph[0])]) < 0.01
            _, _, transfer_i, _, _, _ = ic2par(eph[0], leg[1], self._common_mu)
            print("\tOutgoing Inclination:", transfer_i * RAD2DEG, "[deg]")
            print("\tNumber of Revolutions:", int((lambert_indices[i] + 1) / 2))
            print("\tLambert Index:", int(lambert_indices[i]))
            b_i += 1 + self._dummy_DSM[i]

        print("Final Fly-by: ", self._seq[-1].name)
        print("\tEpoch: ", ep[-1], " [mjd2000]")
        print("\tSpacecraft velocity: ", lambert_legs[-1].get_v2()[0], "[m/s]")
        print("\tBeta: ", x[-2])
        print("\tr_p: ", x[-1])

        print("Resulting Solar orbit:")
        r_rot = self._rotate_vector(b_legs[-1][0], self._rotation_axis, self._theta)
        v_rot = self._rotate_vector(b_legs[-1][1], self._rotation_axis, self._theta)

        a, e, i, W, w, E = ic2par(r_rot, v_rot, self._common_mu)
        print("Perihelion: ", (a * (1 - e)) / AU, " AU")
        print("Aphelion: ", (a * (1 + e)) / AU, " AU")
        print("Inclination: ", i * RAD2DEG, " degrees")

        print("Time of flights: ", T, "[days]")

    def plot(self, x, axes=None, units=AU, N=60):
        """plot(self, x, axes=None, units=pk.AU, N=60)

        Plots the spacecraft trajectory.

        Args:
            - x (``tuple``, ``list``, ``numpy.ndarray``): Decision chromosome.
            - axes (``matplotlib.axes._subplots.Axes3DSubplot``): 3D axes to use for the plot
            - units (``float``, ``int``): Length unit by which to normalise data.
            - N (``float``): Number of points to plot per leg
        """
        import matplotlib as mpl
        import matplotlib.pyplot as plt
        from mpl_toolkits.mplot3d import Axes3D

        from pykep.orbit_plots import plot_kepler, plot_lambert, plot_planet

        # Creating the axes if necessary
        if axes is None:
            mpl.rcParams["legend.fontsize"] = 10
            fig = plt.figure()
            axes = fig.gca(projection="3d")

        T = self._decode_tofs(x)
        ep = np.insert(T, 0, x[0])  # [t0, T1, T2 ...]
        ep = np.cumsum(ep)  # [t0, t1, t2, ...]
        _, l, _, _, _ = self._compute_dvs(x)
        for pl, e in zip(self._seq, ep):
            plot_planet(
                pl, epoch(e), units=units, legend=True, color=(0.7, 0.7, 1), axes=axes
            )
        for lamb in l:
            plot_lambert(
                lamb,
                N=N,
                sol=0,
                units=units,
                color="k",
                legend=False,
                axes=axes,
                alpha=0.8,
            )

        # compute final flyby
        r_P, v_P = self._seq[-1].eph(ep[-1])
        v_out = fb_prop(
            l[-1].get_v2()[0],
            v_P,
            x[-1] * self._seq[-1].radius,
            x[-2],
            self._seq[-1].mu_self,
        )

        a, e, i, W, w, E = ic2par(r_P, v_out, self._common_mu)

        # final trajectory
        plot_kepler(
            r_P,
            v_out,
            365 * DAY2SEC,
            self._common_mu,
            N=100,
            color="r",
            units=units,
            axes=axes,
            label="Final Orbit",
        )

        return axes

    def plot_distance_and_flybys(self, x, axes=None, units=AU, N=200, extension=300):
        import matplotlib.pyplot as plt

        T = self._decode_tofs(x)
        ep = np.insert(T, 0, x[0])  # [t0, T1, T2 ...]
        ep = np.cumsum(ep)  # [t0, t1, t2, ...]

        timeframe = np.linspace(0, sum(T) + extension, N)

        earth = self._seq[0]
        venus = self._seq[-1]

        distances = []
        edistances = []
        vdistances = []

        for day in timeframe:
            t = x[0] + day
            pos, vel = self.eph(x, t)
            epos, evel = earth.eph(t)
            vpos, vvel = venus.eph(t)
            distances.append(np.linalg.norm(pos) / AU)
            edistances.append(np.linalg.norm(epos) / AU)
            vdistances.append(np.linalg.norm(vpos) / AU)

        fl_times = list()
        fl_distances = list()
        for pl, t in zip(self._seq, ep):
            fl_times.append(t - x[0])
            pos, _ = pl.eph(t)
            fl_distances.append(np.linalg.norm(pos) / AU)

        if axes is None:
            fig, axes = plt.subplots()
        axes.plot(list(timeframe), distances, label="Solar Orbiter")
        axes.plot(list(timeframe), edistances, label="Earth")
        axes.plot(list(timeframe), vdistances, label="Venus")
        plt.scatter(fl_times, fl_distances, marker="o", color="r")
        axes.set_xlabel("Days")
        axes.set_ylabel("AU")
        axes.set_title("Distance to Sun")
        axes.legend()

        return axes

class _solar_orbiter_udp_1dsm(mga_1dsm):

    earth = jpl_lp("earth")
    venus = jpl_lp("venus")

    def __init__(
        self,
        t0=[epoch(0), epoch(10000)],
        vinf = [0.5, 7.5],
        seq=[earth, venus, venus, earth, venus, venus, venus, venus, venus, venus],
        tof=[[10, 950]]*(9),
        **kwargs
    ) -> None:
        safe_distance = 350000
        for i in range(len(seq)):
            seq[i].safe_radius = (seq[i].radius + safe_distance) / seq[i].radius
        super().__init__(t0=t0, seq=seq, tof=tof, vinf=vinf, add_vinf_arr = False, **kwargs)
        self._safe_distance = safe_distance
        self._min_start_mass = 1800
        self._common_mu = self._seq[0].mu_central_body
        
        # initialize data to compute heliolatitude
        t_plane_crossing = epoch(7645)
        rotation_axis = seq[0].eph(t_plane_crossing)[0]
        self._rotation_axis = rotation_axis / np.linalg.norm(rotation_axis)
        self._theta = -7.25 * DEG2RAD
        
    def _decode_tofs(self, x: List[float]) -> List[float]:
        T, _, _, _ = self._decode_times_and_vinf(x)
        return T
    
    def _decode_times_and_vinf(self, x: List[float]):
        tail = 2
        return super()._decode_times_and_vinf(x[:-tail])

    def _compute_dvs(self, x: List[float]) -> Tuple[
        List[float], # DVs
        List[Any], # Lambert legs
        List[float], # T
        List[Tuple[Tuple[float, float, float], Tuple[float, float, float]]], # ballistic legs
        List[float], # episodes of ballistic legs
    ]:
        DV, l, T, b_legs, b_ep = super()._compute_dvs(x)
        ep = np.insert(T, 0, x[0])  # [t0, T1, T2 ...]
        ep = np.cumsum(ep)  # [t0, t1, t2, ...]
        
        # add ballistic leg after final flyby
        eph = self._seq[-1].eph(ep[-1])
        v_out = fb_prop(
            l[-1].get_v2()[0],
            eph[1],
            x[-1] * self._seq[-1].radius,
            x[-2],
            self._seq[-1].mu_self,
        )
        b_legs.append((eph[0], v_out))
        b_ep.append(ep[-1])

        assert len(b_legs) == 2*len(l) + 1
        assert len(b_ep) == len(b_legs)
        assert len(DV) == len(l)+1
        return (DV, l, T, b_legs, b_ep)

    # Objective function
    def fitness(self, x):
        if len(x) != len(self.get_bounds()[0]):
            raise ValueError(
                "Expected "
                + str(len(self.get_bounds()[0]))
                + " parameters but got "
                + str(len(x))
            )

        lower_bound, upper_bound = self.get_bounds()

        for i in range(len(x)):
            if x[i] < lower_bound[i] or x[i] > upper_bound[i]:
                return [np.inf] + [np.inf] * self._multi_objective + [np.nan] * 4

        DV, lamberts, T, b_legs, b_ep = self._compute_dvs(x)
        ep = np.insert(T, 0, x[0])  # [t0, T1, T2 ...]
        ep = np.cumsum(ep)  # [t0, t1, t2, ...]

        if np.any(np.isnan(DV)):
            return [np.inf] + [T] * self._multi_objective + [np.nan] * 4

        # compute launch velocity and declination
        Vinfx, Vinfy, Vinfz = [
            a - b for a, b in zip(b_legs[0][1], self._seq[0].eph(ep[0])[1])
        ]
        Vinf_launch = np.linalg.norm([Vinfx, Vinfy, Vinfz])

        # We now have the initial mass of the spacecraft
        m_initial = launchers.atlas551(Vinf_launch / 1000.0) # 1800#

        # compute final flyby and resulting trajectory
        eph = self._seq[-1].eph(ep[-1])
        v_out = b_legs[-1][1]
        
        # rotate to get inclination respective to solar equator. This could be moved to the init phase, as it won't change
        r_rot = self._rotate_vector(eph[0], self._rotation_axis, self._theta)
        v_rot = self._rotate_vector(v_out, self._rotation_axis, self._theta)

        a, e, i, W, w, E = ic2par(r_rot, v_rot, self._common_mu)
        final_perihelion = a * (1 - e)
        final_aphelion = a * (1 + e)
        # orbit should be as polar as possible, but we do not care about prograde/retrograde
        corrected_inclination = abs(abs(i) % pi - pi / 2)

        # check perihelion and aphelion bounds during the flight
        min_sun_distance = final_perihelion
        max_sun_distance = final_aphelion

        for l_i in range(len(b_legs) - 1):
            # project lambert leg, compute perihelion and aphelion
            ri, vi = b_legs[l_i]

            # check transfer points for min and max sun distance
            min_sun_distance = min(min_sun_distance, np.linalg.norm(ri))
            max_sun_distance = max(max_sun_distance, np.linalg.norm(ri))

            transfer_a, transfer_e, _, _, _, E = ic2par(ri, vi, self._common_mu)
            transfer_period = 2 * pi * sqrt(transfer_a ** 3 / self._common_mu)

            # check whether extremum happens during this leg
            M = E - transfer_e * sin(E)
            mean_angle_to_apoapsis = pi - M
            if mean_angle_to_apoapsis < 0:
                mean_angle_to_apoapsis += 2 * pi
            mean_angle_to_periapsis = 2 * pi - M
            time_to_periapsis = (mean_angle_to_periapsis / (2 * pi)) * transfer_period # in seconds
            time_to_apoapsis = (mean_angle_to_apoapsis  / (2 * pi)) * transfer_period # in seconds

            # update min and max sun distance
            if b_ep[l_i + 1] - b_ep[l_i] > time_to_apoapsis:
                max_sun_distance = max(max_sun_distance, transfer_a * (1 + transfer_e))

            if b_ep[l_i + 1] - b_ep[l_i] > time_to_periapsis:
                min_sun_distance = min(min_sun_distance, transfer_a * (1 - transfer_e))

        return (
            [
                corrected_inclination + min_sun_distance / AU
            ]  # TODO: consider changing this fitness to the one from ESOC
            + [sum(T)] * self._multi_objective
            + [np.sum(DV) - 0.1]
            + [self._min_start_mass - m_initial]
            + [0.28 - min_sun_distance / AU]
            + [max_sun_distance / AU - 1.2]
        )

    def get_nobj(self):
        return self._multi_objective + 1

    def get_bounds(self):
        t0 = self._t0
        tof = self._tof
        n_legs = self.n_legs

        lb, ub = super().get_bounds()

        # add final flyby
        pl = self._seq[-1]
        lb = lb + [-2 * pi, (pl.radius + self._safe_distance) / pl.radius]
        ub = ub + [2 * pi, 30]

        assert len(ub) == len(lb)

        return (lb, ub)

    def get_nic(self):
        return 4

    def pretty(self, x):
        """pretty(x)

        Args:
            - x (``list``, ``tuple``, ``numpy.ndarray``): Decision chromosome, e.g. (``pygmo.population.champion_x``).

        Prints human readable information on the trajectory represented by the decision vector x
        """
        DV, lambert_legs, T, b_legs, b_ep = self._compute_dvs(x)
        ep = np.insert(T, 0, x[0])  # [t0, T1, T2 ...]
        ep = np.cumsum(ep)  # [t0, t1, t2, ...]
        b_i = 0
        Vinfx, Vinfy, Vinfz = [
            a - b for a, b in zip(b_legs[b_i][1], self._seq[0].eph(ep[0])[1])
        ]
      
        # we assume that the lambert_problem_multirev class is used
        lambert_indices = [lam.best_i for lam in lambert_legs]
        assert len(lambert_indices) == self.n_legs

        print("Multiple Gravity Assist (MGA) problem: ")
        print("Planet sequence: ", [pl.name for pl in self._seq])

        print("Departure: ", self._seq[0].name)
        print("\tEpoch: ", ep[0], " [mjd2000]")
        print("\tSpacecraft velocity: ", b_legs[0][1], "[m/s]")
        print("\tLaunch velocity: ", [Vinfx, Vinfy, Vinfz], "[m/s]")
        _, _, transfer_i, _, _, _ = ic2par(*(b_legs[0]), self._common_mu)
        print("\tOutgoing Inclination:", transfer_i * RAD2DEG, "[deg]")
        print("\tNumber of Revolutions:", int((lambert_indices[0] + 1) / 2))
        print("\tLambert Index:", int(lambert_indices[0]))
        b_i += 2

        assert len(DV) == len(self._seq)
        for i in range(1, len(self._seq) - 1):
            pl = self._seq[i]
            e = ep[i]
            dv = DV[i - 1]
            leg = b_legs[b_i]
            print("Fly-by: ", pl.name)
            print("\tEpoch: ", e, " [mjd2000]")
            print("\tDSM at ", b_ep[b_i + 1])
            print("\tDV: ", dv, "[m/s]")
            eph = pl.eph(e)
            assert np.linalg.norm([a - b for a, b in zip(leg[0], eph[0])]) < 0.1
            _, _, transfer_i, _, _, _ = ic2par(eph[0], leg[1], self._common_mu)
            print("\tOutgoing Inclination:", transfer_i * RAD2DEG, "[deg]")
            print("\tNumber of Revolutions:", int((lambert_indices[i] + 1) / 2))
            print("\tLambert Index:", int(lambert_indices[i]))
            b_i += 2

        print("Final Fly-by: ", self._seq[-1].name)
        print("\tEpoch: ", ep[-1], " [mjd2000]")
        print("\tSpacecraft velocity: ", lambert_legs[-1].get_v2()[0], "[m/s]")
        print("\tBeta: ", x[-2])
        print("\tr_p: ", x[-1])

        print("Resulting Solar orbit:")
        r_rot = b_legs[-1][0]
        v_rot = b_legs[-1][1]

        a, e, i, W, w, E = ic2par(r_rot, v_rot, self._common_mu)
        print("Perihelion: ", (a * (1 - e)) / AU, " AU")
        print("Aphelion: ", (a * (1 + e)) / AU, " AU")
        print("Inclination: ", i * RAD2DEG, " degrees")

        print("Time of flights: ", T, "[days]")

    def plot(self, x, axes=None, units=AU, N=60):
        """plot(self, x, axes=None, units=pk.AU, N=60)

        Plots the spacecraft trajectory.

        Args:
            - x (``tuple``, ``list``, ``numpy.ndarray``): Decision chromosome.
            - axes (``matplotlib.axes._subplots.Axes3DSubplot``): 3D axes to use for the plot
            - units (``float``, ``int``): Length unit by which to normalise data.
            - N (``float``): Number of points to plot per leg
        """
        import matplotlib as mpl
        import matplotlib.pyplot as plt
        from mpl_toolkits.mplot3d import Axes3D

        from pykep.orbit_plots import plot_kepler, plot_lambert, plot_planet

        # Creating the axes if necessary
        if axes is None:
            mpl.rcParams["legend.fontsize"] = 10
            fig = plt.figure()
            axes = fig.gca(projection="3d")

        T = self._decode_tofs(x)
        ep = np.insert(T, 0, x[0])  # [t0, T1, T2 ...]
        ep = np.cumsum(ep)  # [t0, t1, t2, ...]
        _, l, _, _, _ = self._compute_dvs(x)
        for pl, e in zip(self._seq, ep):
            plot_planet(
                pl, epoch(e), units=units, legend=True, color=(0.7, 0.7, 1), axes=axes
            )
        for lamb in l:
            plot_lambert(
                lamb,
                N=N,
                sol=0,
                units=units,
                color="k",
                legend=False,
                axes=axes,
                alpha=0.8,
            )

        # compute final flyby
        r_P, v_P = self._seq[-1].eph(ep[-1])
        v_out = fb_prop(
            l[-1].get_v2()[0],
            v_P,
            x[-1] * self._seq[-1].radius,
            x[-2],
            self._seq[-1].mu_self,
        )

        a, e, i, W, w, E = ic2par(r_P, v_out, self._common_mu)

        # final trajectory
        plot_kepler(
            r_P,
            v_out,
            365 * DAY2SEC,
            self._common_mu,
            N=100,
            color="r",
            units=units,
            axes=axes,
            label="Final Orbit",
        )

        return axes
    
    def _rotate_vector(self, v, k, theta):
        dP = np.dot(k, v)
        cosTheta = cos(theta)
        sinTheta = sin(theta)
        # rotate vector into coordinate system defined by the sun's equatorial plane
        # using Rodrigues rotation formula
        r_rot = [
            a * cosTheta + b * sinTheta + c * (1 - cosTheta) * dP
            for a, b, c in zip(v, np.cross(k, v), k)
        ]

        return r_rot

solar_orbiter = _solar_orbiter_udp(max_revs=5, dummy_DSMs=False, evolve_rev_count=False)
solar_orbiter_resdsm = _solar_orbiter_udp(
    max_revs=5, dummy_DSMs=True, evolve_rev_count=False
)
solar_orbiter_evolve_rev = _solar_orbiter_udp(
    max_revs=5, dummy_DSMs=False, evolve_rev_count=True
)

solar_orbiter_1dsm = _solar_orbiter_udp_1dsm(max_revs=5)<|MERGE_RESOLUTION|>--- conflicted
+++ resolved
@@ -364,21 +364,13 @@
 
         for i in range(len(x)):
             if x[i] < lower_bound[i] or x[i] > upper_bound[i]:
-<<<<<<< HEAD
-                return [np.inf] + [np.inf] * self._multi_objective + [np.nan] * 4
-=======
                 return [np.nan] * (self.get_nobj() + self.get_nic())
->>>>>>> 2302a3ae
 
         DV, lamberts, ep, b_legs, b_ep = self._compute_dvs(x)
         T = self._decode_tofs(x)
 
         if np.any(np.isnan(DV)):
-<<<<<<< HEAD
-            return [np.inf] + [T] * self._multi_objective + [np.nan] * 4
-=======
             return [np.nan] * (self.get_nobj() + self.get_nic())
->>>>>>> 2302a3ae
 
         # compute launch velocity and declination
         Vinfx, Vinfy, Vinfz = [
@@ -437,15 +429,8 @@
                 min_sun_distance = min(min_sun_distance, transfer_a * (1 - transfer_e))
 
         return (
-<<<<<<< HEAD
-            [
-                corrected_inclination + min_sun_distance / AU
-            ]  # TODO: consider changing this fitness to the one from ESOC
-            + [sum(T)] * self._multi_objective
-=======
             [corrected_inclination + final_perihelion / AU]
             + [sum(T)] * self._multi_objective # objectives
->>>>>>> 2302a3ae
             + [np.sum(DV) - 0.1]
             + [self._min_start_mass - m_initial]
             + [0.28 - min_sun_distance / AU]
@@ -453,11 +438,7 @@
         )
 
     def get_nobj(self):
-<<<<<<< HEAD
-        return self._multi_objective + 1
-=======
         return 1 + self._multi_objective
->>>>>>> 2302a3ae
 
     def get_bounds(self):
         t0 = self._t0
