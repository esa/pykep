--- conflicted
+++ resolved
@@ -10,11 +10,7 @@
 class _juice_udp(mga_1dsm):
     """
     This class represents a rendezvous mission to Jupiter modelled as an MGA-1DSM transfer. The selected fly-by sequence,
-<<<<<<< HEAD
     E-EVEME-J, and other parameters are inspired by the ESA Juice mission. A launcher model is included, namely an Ariane5
-=======
-    E-EVEME-J, and other parameters are inspired to the ESA Juice mission. A launcher model is included, namely an Ariane5
->>>>>>> 7c2105ba
     launch from Kourou.
     JUICE - JUpiter ICy moons Explorer - is the first large-class mission in ESA's Cosmic Vision 2015-2025 programme.
     Planned for launch in 2022 and arrival at Jupiter in 2029, it will spend at least three years making detailed
